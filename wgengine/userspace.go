--- conflicted
+++ resolved
@@ -111,17 +111,6 @@
 	sentActivityAt      map[netaddr.IP]*int64     // value is atomic int64 of unixtime
 	destIPActivityFuncs map[netaddr.IP]func()
 
-<<<<<<< HEAD
-	mu                  sync.Mutex // guards following; see lock order comment below
-	closing             bool       // Close was called (even if we're still closing)
-	statusCallback      StatusCallback
-	linkChangeCallback  func(major bool, newState *interfaces.State)
-	peerSequence        []wgkey.Key
-	endpoints           []string
-	pingers             map[wgkey.Key]*pinger // legacy pingers for pre-discovery peers
-	linkState           *interfaces.State
-	networkMapCallbacks map[*networkMapCallbackHandle]NetworkMapCallback
-=======
 	mu                 sync.Mutex // guards following; see lock order comment below
 	closing            bool       // Close was called (even if we're still closing)
 	statusCallback     StatusCallback
@@ -131,7 +120,7 @@
 	pingers            map[wgkey.Key]*pinger // legacy pingers for pre-discovery peers
 	linkState          *interfaces.State
 	pendOpen           map[flowtrack.Tuple]*pendingOpenFlow // see pendopen.go
->>>>>>> 9abcb180
+	networkMapCallbacks map[*networkMapCallbackHandle]NetworkMapCallback
 
 	// Lock ordering: magicsock.Conn.mu, wgLock, then mu.
 }
